--- conflicted
+++ resolved
@@ -158,7 +158,6 @@
   return filterBank;
 }
 
-<<<<<<< HEAD
 export function hzToOctaves(freq, A440) {
   return Math.log2(16 * freq / A440);
 }
@@ -215,7 +214,8 @@
   }
 
   return weights.map(row => row.slice(0, numOutputBins));
-=======
+}
+
 export function frame(buffer, frameLength, hopLength) {
   if (buffer.length < frameLength) {
     throw new Error('Buffer is too short for frame length');
@@ -231,5 +231,4 @@
 
   return new Array(numFrames).fill(0).map((_, i) =>
     buffer.slice(i * hopLength, (i * hopLength) + frameLength));
->>>>>>> 14d08a61
 }