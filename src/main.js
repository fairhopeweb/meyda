<<<<<<< HEAD
import * as utilities from 'util';
import featureExtractors from 'featureExtractors';

export default class{
	constructor(options){
		// TODO: validate options
		self.audioContext = options.audioContext;
		this.setSource(options.source);
		self.bufferSize = options.bufferSize || 256;
		self.callback = options.callback;
		self.windowingFunction = options.windowingFunction || "hanning";
=======
import * as utilities from './util';
import featureExtractors from './featureExtractors';
import * as fft from '../lib/jsfft/fft';
import * as complex_array from '../lib/jsfft/complex_array'
class Meyda{
	constructor(audioContext, src, bufSize, callback){
		var self = this;
		if (!utilities.isPowerOfTwo(bufSize) && !audioContext) {
			utilities.error("Invalid Constructor Arguments");
		}

		self.bufferSize = bufSize || 256;
>>>>>>> 18bf6acf

		//callback controllers
		var EXTRACTION_STARTED = false;
		var _featuresToExtract;

<<<<<<< HEAD
		self.barkScale = new Float32Array(bufSize);

		for(var i = 0; i < self.barkScale.length; i++){
			self.barkScale[i] = i*audioContext.sampleRate/(bufSize);
			self.barkScale[i] = 13*Math.atan(self.barkScale[i]/1315.8) + 3.5* Math.atan(Math.pow((self.barkScale[i]/7518),2));
=======
		//source setter method
		self.setSource = function(_src) {
			source = _src;
			source.connect(window.spn);
>>>>>>> 18bf6acf
		}

		//create nodes
		window.spn = audioContext.createScriptProcessor(self.bufferSize,1,1);
		spn.connect(audioContext.destination);

		window.spn.onaudioprocess = function(e) {
			// this is to obtain the current frame pcm data
			var inputData = e.inputBuffer.getChannelData(0);
			self.signal = inputData;
			var windowedSignal = utilities.applyWindow(inputData, 'hanning');

<<<<<<< HEAD
			// create complexarray to hold the spectrum
			var data = new complex_array.ComplexArray(self.bufferSize);
			// map time domain
=======
			//create complexarray to hold the spectrum
			var data = new complex_array.ComplexArray(self.bufferSize);
			//map time domain
>>>>>>> 18bf6acf
			data.map(function(value, i, n) {
				value.real = windowedSignal[i];
			});
			// transform
			var spec = data.FFT();
			// assign to meyda
			self.complexSpectrum = spec;
			self.ampSpectrum = new Float32Array(self.bufferSize/2);
<<<<<<< HEAD
			// calculate amplitude
			for (var i = 0; i < self.bufferSize/2; i++) {
=======
			//calculate amplitude
			for (var i = 0; i < this.bufferSize/2; i++) {
>>>>>>> 18bf6acf
				self.ampSpectrum[i] = Math.sqrt(Math.pow(spec.real[i],2) + Math.pow(spec.imag[i],2));

			}
			// call callback if applicable
			if (typeof callback === "function" && EXTRACTION_STARTED) {
				callback(self.get(_featuresToExtract));
			}
		}

		source.connect(window.spn, 0, 0);
	}

	start(features) {
		_featuresToExtract = features;
		EXTRACTION_STARTED = true;
	}

	stop() {
		EXTRACTION_STARTED = false;
	}

	setSource(_src) {
		source = _src;
		source.connect(window.spn);
	}

	get(feature) {
		var self = this;
		if(typeof feature === "object"){
			var results = {};
			for (var x = 0; x < feature.length; x++){
				try{
<<<<<<< HEAD
					results[feature[x]] = (self.featureExtractors[feature[x]](self.bufferSize, self));
=======
					results[feature[x]] = (featureExtractors[feature[x]](self.bufferSize, self));
>>>>>>> 18bf6acf
				} catch (e){
					console.error(e);
				}
			}
			return results;
		}
		else if (typeof feature === "string"){
<<<<<<< HEAD
			return self.featureExtractors[feature](self.bufferSize, self);
=======
			return featureExtractors[feature](self.bufferSize, self);
>>>>>>> 18bf6acf
		}
		else{
			throw "Invalid Feature Format";
    }
  }
}

export default Meyda;
window.Meyda = Meyda;<|MERGE_RESOLUTION|>--- conflicted
+++ resolved
@@ -1,8 +1,9 @@
-<<<<<<< HEAD
 import * as utilities from 'util';
 import featureExtractors from 'featureExtractors';
+import * as fft from '../lib/jsfft/fft';
+import * as complex_array from '../lib/jsfft/complex_array'
 
-export default class{
+class Meyda{
 	constructor(options){
 		// TODO: validate options
 		self.audioContext = options.audioContext;
@@ -10,37 +11,16 @@
 		self.bufferSize = options.bufferSize || 256;
 		self.callback = options.callback;
 		self.windowingFunction = options.windowingFunction || "hanning";
-=======
-import * as utilities from './util';
-import featureExtractors from './featureExtractors';
-import * as fft from '../lib/jsfft/fft';
-import * as complex_array from '../lib/jsfft/complex_array'
-class Meyda{
-	constructor(audioContext, src, bufSize, callback){
-		var self = this;
-		if (!utilities.isPowerOfTwo(bufSize) && !audioContext) {
-			utilities.error("Invalid Constructor Arguments");
-		}
-
-		self.bufferSize = bufSize || 256;
->>>>>>> 18bf6acf
 
 		//callback controllers
 		var EXTRACTION_STARTED = false;
 		var _featuresToExtract;
 
-<<<<<<< HEAD
 		self.barkScale = new Float32Array(bufSize);
 
 		for(var i = 0; i < self.barkScale.length; i++){
 			self.barkScale[i] = i*audioContext.sampleRate/(bufSize);
 			self.barkScale[i] = 13*Math.atan(self.barkScale[i]/1315.8) + 3.5* Math.atan(Math.pow((self.barkScale[i]/7518),2));
-=======
-		//source setter method
-		self.setSource = function(_src) {
-			source = _src;
-			source.connect(window.spn);
->>>>>>> 18bf6acf
 		}
 
 		//create nodes
@@ -53,15 +33,9 @@
 			self.signal = inputData;
 			var windowedSignal = utilities.applyWindow(inputData, 'hanning');
 
-<<<<<<< HEAD
 			// create complexarray to hold the spectrum
 			var data = new complex_array.ComplexArray(self.bufferSize);
 			// map time domain
-=======
-			//create complexarray to hold the spectrum
-			var data = new complex_array.ComplexArray(self.bufferSize);
-			//map time domain
->>>>>>> 18bf6acf
 			data.map(function(value, i, n) {
 				value.real = windowedSignal[i];
 			});
@@ -70,15 +44,8 @@
 			// assign to meyda
 			self.complexSpectrum = spec;
 			self.ampSpectrum = new Float32Array(self.bufferSize/2);
-<<<<<<< HEAD
-			// calculate amplitude
 			for (var i = 0; i < self.bufferSize/2; i++) {
-=======
-			//calculate amplitude
-			for (var i = 0; i < this.bufferSize/2; i++) {
->>>>>>> 18bf6acf
 				self.ampSpectrum[i] = Math.sqrt(Math.pow(spec.real[i],2) + Math.pow(spec.imag[i],2));
-
 			}
 			// call callback if applicable
 			if (typeof callback === "function" && EXTRACTION_STARTED) {
@@ -109,11 +76,7 @@
 			var results = {};
 			for (var x = 0; x < feature.length; x++){
 				try{
-<<<<<<< HEAD
-					results[feature[x]] = (self.featureExtractors[feature[x]](self.bufferSize, self));
-=======
 					results[feature[x]] = (featureExtractors[feature[x]](self.bufferSize, self));
->>>>>>> 18bf6acf
 				} catch (e){
 					console.error(e);
 				}
@@ -121,11 +84,7 @@
 			return results;
 		}
 		else if (typeof feature === "string"){
-<<<<<<< HEAD
-			return self.featureExtractors[feature](self.bufferSize, self);
-=======
 			return featureExtractors[feature](self.bufferSize, self);
->>>>>>> 18bf6acf
 		}
 		else{
 			throw "Invalid Feature Format";
