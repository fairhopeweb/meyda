'use strict';

var _createClass = (function () { function defineProperties(target, props) { for (var i = 0; i < props.length; i++) { var descriptor = props[i]; descriptor.enumerable = descriptor.enumerable || false; descriptor.configurable = true; if ("value" in descriptor) descriptor.writable = true; Object.defineProperty(target, descriptor.key, descriptor); } } return function (Constructor, protoProps, staticProps) { if (protoProps) defineProperties(Constructor.prototype, protoProps); if (staticProps) defineProperties(Constructor, staticProps); return Constructor; }; })();

Object.defineProperty(exports, "__esModule", {
	value: true
});

var _utilities = require('./utilities');

var utilities = _interopRequireWildcard(_utilities);

var _featureExtractors = require('./featureExtractors');

var _featureExtractors2 = _interopRequireDefault(_featureExtractors);

var _jsfft = require('jsfft');

var fft = _interopRequireWildcard(_jsfft);

var _complex_array = require('jsfft/lib/complex_array');

var complex_array = _interopRequireWildcard(_complex_array);

function _interopRequireDefault(obj) { return obj && obj.__esModule ? obj : { default: obj }; }

function _interopRequireWildcard(obj) { if (obj && obj.__esModule) { return obj; } else { var newObj = {}; if (obj != null) { for (var key in obj) { if (Object.prototype.hasOwnProperty.call(obj, key)) newObj[key] = obj[key]; } } newObj.default = obj; return newObj; } }

function _typeof(obj) { return obj && typeof Symbol !== "undefined" && obj.constructor === Symbol ? "symbol" : typeof obj; }

function _classCallCheck(instance, Constructor) { if (!(instance instanceof Constructor)) { throw new TypeError("Cannot call a class as a function"); } }

var Meyda = (function () {
	function Meyda(options) {
		_classCallCheck(this, Meyda);

		var self = this;
		self.audioContext = options.audioContext;

		//create nodes
		self.spn = self.audioContext.createScriptProcessor(self.bufferSize, 1, 1);
		self.spn.connect(self.audioContext.destination);

		// TODO: validate options
		self.setSource(options.source);
		self.bufferSize = options.bufferSize || 256;
		self.callback = options.callback;
		self.windowingFunction = options.windowingFunction || "hanning";
		self.featureExtractors = _featureExtractors2.default;
		self.EXTRACTION_STARTED = options.startImmediately || false;

		//callback controllers
		self._featuresToExtract = options.featureExtractors || [];

		self.barkScale = new Float32Array(self.bufferSize);

		for (var i = 0; i < self.barkScale.length; i++) {
			self.barkScale[i] = i * self.audioContext.sampleRate / self.bufferSize;
			self.barkScale[i] = 13 * Math.atan(self.barkScale[i] / 1315.8) + 3.5 * Math.atan(Math.pow(self.barkScale[i] / 7518, 2));
		}

		self.spn.onaudioprocess = function (e) {
			// self is to obtain the current frame pcm data
			var inputData = e.inputBuffer.getChannelData(0);
			self.signal = inputData;
			var windowedSignal = utilities.applyWindow(inputData, self.windowingFunction);

			// create complexarray to hold the spectrum
			var data = new complex_array.ComplexArray(self.bufferSize);
			// map time domain
			data.map(function (value, i, n) {
				value.real = windowedSignal[i];
			});
			// transform
			var spec = data.FFT();
			// assign to meyda
			self.complexSpectrum = spec;
			self.ampSpectrum = new Float32Array(self.bufferSize / 2);
			for (var i = 0; i < self.bufferSize / 2; i++) {
				self.ampSpectrum[i] = Math.sqrt(Math.pow(spec.real[i], 2) + Math.pow(spec.imag[i], 2));
			}
			// call callback if applicable
			if (typeof self.callback === "function" && self.EXTRACTION_STARTED) {
				self.callback(self.get(self._featuresToExtract));
			}
		};
	}

	_createClass(Meyda, [{
		key: 'start',
		value: function start(features) {
			self._featuresToExtract = features;
			self.EXTRACTION_STARTED = true;
		}
	}, {
		key: 'stop',
		value: function stop() {
			self.EXTRACTION_STARTED = false;
		}
	}, {
		key: 'setSource',
		value: function setSource(source) {
			source.connect(this.spn);
		}
	}, {
		key: 'get',
		value: function get(feature) {
			var self = this;
			if ((typeof feature === 'undefined' ? 'undefined' : _typeof(feature)) === "object") {
				var results = {};
				for (var x = 0; x < feature.length; x++) {
					results[feature[x]] = _featureExtractors2.default[feature[x]]({
						ampSpectrum: self.ampSpectrum,
						complexSpectrum: self.complexSpectrum,
						signal: self.signal,
						bufferSize: self.bufferSize,
						sampleRate: self.audioContext.sampleRate,
						barkScale: self.barkScale
					});
				}
				return results;
			} else if (typeof feature === "string") {
				return _featureExtractors2.default[feature]({
					ampSpectrum: self.ampSpectrum,
					complexSpectrum: self.complexSpectrum,
					signal: self.signal,
					bufferSize: self.bufferSize,
					sampleRate: self.audioContext.sampleRate,
					barkScale: self.barkScale
				});
			} else {
				throw "Invalid Feature Format";
			}
		}
	}]);

	return Meyda;
})();

<<<<<<< HEAD
exports['default'] = Meyda;
var extractors = _featureExtractors2['default'];
=======
exports.default = Meyda;
>>>>>>> 8b6b45d6

exports.extractors = extractors;
if (typeof window !== "undefined") window.Meyda = Meyda;<|MERGE_RESOLUTION|>--- conflicted
+++ resolved
@@ -1,6 +1,4 @@
 'use strict';
-
-var _createClass = (function () { function defineProperties(target, props) { for (var i = 0; i < props.length; i++) { var descriptor = props[i]; descriptor.enumerable = descriptor.enumerable || false; descriptor.configurable = true; if ("value" in descriptor) descriptor.writable = true; Object.defineProperty(target, descriptor.key, descriptor); } } return function (Constructor, protoProps, staticProps) { if (protoProps) defineProperties(Constructor.prototype, protoProps); if (staticProps) defineProperties(Constructor, staticProps); return Constructor; }; })();
 
 Object.defineProperty(exports, "__esModule", {
 	value: true
@@ -12,7 +10,7 @@
 
 var _featureExtractors = require('./featureExtractors');
 
-var _featureExtractors2 = _interopRequireDefault(_featureExtractors);
+var extractors = _interopRequireWildcard(_featureExtractors);
 
 var _jsfft = require('jsfft');
 
@@ -22,127 +20,80 @@
 
 var complex_array = _interopRequireWildcard(_complex_array);
 
-function _interopRequireDefault(obj) { return obj && obj.__esModule ? obj : { default: obj }; }
+var _meydaWa = require('./meyda-wa');
+
+var MeydaWA = _interopRequireWildcard(_meydaWa);
 
 function _interopRequireWildcard(obj) { if (obj && obj.__esModule) { return obj; } else { var newObj = {}; if (obj != null) { for (var key in obj) { if (Object.prototype.hasOwnProperty.call(obj, key)) newObj[key] = obj[key]; } } newObj.default = obj; return newObj; } }
 
 function _typeof(obj) { return obj && typeof Symbol !== "undefined" && obj.constructor === Symbol ? "symbol" : typeof obj; }
 
-function _classCallCheck(instance, Constructor) { if (!(instance instanceof Constructor)) { throw new TypeError("Cannot call a class as a function"); } }
+var Meyda = {
+	audioContext: null,
+	spn: null,
+	bufferSize: 256,
+	callback: null,
+	windowingFunction: "hanning",
+	featureExtractors: extractors,
+	EXTRACTION_STARTED: false,
+	_featuresToExtract: [],
 
-var Meyda = (function () {
-	function Meyda(options) {
-		_classCallCheck(this, Meyda);
+	createMeydaAnalyzer: function createMeydaAnalyzer(options) {
+		return new MeydaWA(options, undefined);
+	},
 
-		var self = this;
-		self.audioContext = options.audioContext;
-
-		//create nodes
-		self.spn = self.audioContext.createScriptProcessor(self.bufferSize, 1, 1);
-		self.spn.connect(self.audioContext.destination);
-
-		// TODO: validate options
-		self.setSource(options.source);
-		self.bufferSize = options.bufferSize || 256;
-		self.callback = options.callback;
-		self.windowingFunction = options.windowingFunction || "hanning";
-		self.featureExtractors = _featureExtractors2.default;
-		self.EXTRACTION_STARTED = options.startImmediately || false;
-
-		//callback controllers
-		self._featuresToExtract = options.featureExtractors || [];
-
-		self.barkScale = new Float32Array(self.bufferSize);
-
-		for (var i = 0; i < self.barkScale.length; i++) {
-			self.barkScale[i] = i * self.audioContext.sampleRate / self.bufferSize;
-			self.barkScale[i] = 13 * Math.atan(self.barkScale[i] / 1315.8) + 3.5 * Math.atan(Math.pow(self.barkScale[i] / 7518, 2));
+	extract: function extract(feature, signal) {
+		if (typeof undefined.barkScale == "undefined") {
+			undefined.barkScale = utilities.createBarkScale(undefined.bufferSize);
 		}
 
-		self.spn.onaudioprocess = function (e) {
-			// self is to obtain the current frame pcm data
-			var inputData = e.inputBuffer.getChannelData(0);
-			self.signal = inputData;
-			var windowedSignal = utilities.applyWindow(inputData, self.windowingFunction);
+		undefined.signal = signal;
+		var windowedSignal = utilities.applyWindow(data, undefined.windowingFunction);
 
-			// create complexarray to hold the spectrum
-			var data = new complex_array.ComplexArray(self.bufferSize);
-			// map time domain
-			data.map(function (value, i, n) {
-				value.real = windowedSignal[i];
+		// create complexarray to hold the spectrum
+		var data = new complex_array.ComplexArray(undefined.bufferSize);
+		// map time domain
+		data.map(function (value, i, n) {
+			value.real = windowedSignal[i];
+		});
+		// transform
+		var spec = data.FFT();
+		// assign to meyda
+		undefined.complexSpectrum = spec;
+		undefined.ampSpectrum = new Float32Array(undefined.bufferSize / 2);
+		for (var i = 0; i < undefined.bufferSize / 2; i++) {
+			undefined.ampSpectrum[i] = Math.sqrt(Math.pow(spec.real[i], 2) + Math.pow(spec.imag[i], 2));
+		}
+
+		if ((typeof feature === 'undefined' ? 'undefined' : _typeof(feature)) === "object") {
+			var results = {};
+			for (var x = 0; x < feature.length; x++) {
+				results[feature[x]] = undefined.featureExtractors[feature[x]]({
+					ampSpectrum: undefined.ampSpectrum,
+					complexSpectrum: undefined.complexSpectrum,
+					signal: undefined.signal,
+					bufferSize: undefined.bufferSize,
+					sampleRate: undefined.audioContext.sampleRate,
+					barkScale: undefined.barkScale
+				});
+			}
+			return results;
+		} else if (typeof feature === "string") {
+			return undefined.featureExtractors[feature]({
+				ampSpectrum: undefined.ampSpectrum,
+				complexSpectrum: undefined.complexSpectrum,
+				signal: undefined.signal,
+				bufferSize: undefined.bufferSize,
+				sampleRate: undefined.audioContext.sampleRate,
+				barkScale: undefined.barkScale
 			});
-			// transform
-			var spec = data.FFT();
-			// assign to meyda
-			self.complexSpectrum = spec;
-			self.ampSpectrum = new Float32Array(self.bufferSize / 2);
-			for (var i = 0; i < self.bufferSize / 2; i++) {
-				self.ampSpectrum[i] = Math.sqrt(Math.pow(spec.real[i], 2) + Math.pow(spec.imag[i], 2));
-			}
-			// call callback if applicable
-			if (typeof self.callback === "function" && self.EXTRACTION_STARTED) {
-				self.callback(self.get(self._featuresToExtract));
-			}
-		};
+		} else {
+			throw "Invalid Feature Format";
+		}
 	}
+};
 
-	_createClass(Meyda, [{
-		key: 'start',
-		value: function start(features) {
-			self._featuresToExtract = features;
-			self.EXTRACTION_STARTED = true;
-		}
-	}, {
-		key: 'stop',
-		value: function stop() {
-			self.EXTRACTION_STARTED = false;
-		}
-	}, {
-		key: 'setSource',
-		value: function setSource(source) {
-			source.connect(this.spn);
-		}
-	}, {
-		key: 'get',
-		value: function get(feature) {
-			var self = this;
-			if ((typeof feature === 'undefined' ? 'undefined' : _typeof(feature)) === "object") {
-				var results = {};
-				for (var x = 0; x < feature.length; x++) {
-					results[feature[x]] = _featureExtractors2.default[feature[x]]({
-						ampSpectrum: self.ampSpectrum,
-						complexSpectrum: self.complexSpectrum,
-						signal: self.signal,
-						bufferSize: self.bufferSize,
-						sampleRate: self.audioContext.sampleRate,
-						barkScale: self.barkScale
-					});
-				}
-				return results;
-			} else if (typeof feature === "string") {
-				return _featureExtractors2.default[feature]({
-					ampSpectrum: self.ampSpectrum,
-					complexSpectrum: self.complexSpectrum,
-					signal: self.signal,
-					bufferSize: self.bufferSize,
-					sampleRate: self.audioContext.sampleRate,
-					barkScale: self.barkScale
-				});
-			} else {
-				throw "Invalid Feature Format";
-			}
-		}
-	}]);
+exports.default = Meyda;
 
-	return Meyda;
-})();
-
-<<<<<<< HEAD
-exports['default'] = Meyda;
-var extractors = _featureExtractors2['default'];
-=======
-exports.default = Meyda;
->>>>>>> 8b6b45d6
-
-exports.extractors = extractors;
-if (typeof window !== "undefined") window.Meyda = Meyda;+if (typeof window !== "undefined") window.Meyda = Meyda;
+module.exports = exports['default'];