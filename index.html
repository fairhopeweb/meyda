--- conflicted
+++ resolved
@@ -6,11 +6,7 @@
 	<meta charset="UTF-8">
 </head>
 <body>
-<<<<<<< HEAD
-	<audio src="noise1.wav" id="tune" controls></audio>
-=======
-	<audio src="test2.mp3" id="tune" controls></audio>
->>>>>>> 38e263f9
+	<audio src="test.mp3" id="tune" controls></audio>
 	<script>
 
 		var tune = document.getElementById('tune');
@@ -34,16 +30,7 @@
 
 			document.body.onkeydown = function() {
 				tune.play();
-<<<<<<< HEAD
 				console.log(m.get("spectralFlatness"));
-=======
-<<<<<<< HEAD
-				console.log(m.get("perceptualSharpness"));
-=======
-				m.get(["amplitudeSpectrum", "spectrum"]);
-				console.log(m.get(["spectrum","amplitudeSpectrum"]));
->>>>>>> master
->>>>>>> 38e263f9
 			}
 		}
 	</script>
