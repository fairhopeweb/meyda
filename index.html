<!DOCTYPE html>
<html>
<head>
	<title>Meyda</title>
	<script type="text/javascript" src="meyda.js"></script>
	<script type="text/javascript" src="lib/jsfft/complex_array.js"></script>
	<script type="text/javascript" src="lib/jsfft/fft.js"></script>
	<script type="text/javascript" src="https://code.jquery.com/jquery-1.11.1.min.js"></script>
	<link rel="stylesheet" type="text/css" href="styles.css">
	<meta charset="UTF-8">
</head>
<body>
	<h3>meyda</h3>
	<h4>audio feature extraction library for the Web</h4>
	<form id="featuresForm">

	</form>
	<div id="extraction">
		<audio src="audio/speech.mp3" id="tune" controls></audio><br><br>
	</div>
	<script>
		var meyda;
		var featuresToExtract = [];
		var extractionInterval;

		var tune = document.getElementById('tune');
		tune.oncanplaythrough = function (e) {
			tune.volume = 1.0;
			console.log("audio loaded");
			init();
		}

		// callback for mic position
		function init() {


			// polyfill
			window.AudioContext = window.AudioContext || window.webkitAudioContext;
			var context = new AudioContext();

			// create audionode from mic
			window.source = context.createMediaElementSource( tune );
			source.connect(context.destination);

			// instantiate new medya

<<<<<<< HEAD
			//IMMEDIATE
			meyda = new Meyda(context,source,512);

			//SYNCHRONIZED
			/*meyda = new Meyda(context,source,512, function(f){
				$.each(featuresToExtract, function(i, v) {
					//check what type we're displaying
					if (meyda.featureInfo[v]["type"] == "array") {
						renderArray($("#" + v + "Display")[0], f[v]);

					}
					else if (meyda.featureInfo[v]["type"] == "multipleArrays") {
						renderArray($("#" + v + meyda.featureInfo[v].arrayNames["1"] + "Display")[0], f[v][meyda.featureInfo[v].arrayNames["1"]]);
						renderArray($("#" + v + meyda.featureInfo[v].arrayNames["2"] + "Display")[0], f[v][meyda.featureInfo[v].arrayNames["2"]]);
					}
					else {
						$("#" + v + "Display").html(f[v] + "<br><br>");
						console.log(f[v]);
					}

				});
			});*/

			$.each(meyda.featureExtractors, function(v, i) {
				$("#featuresForm").append('<input class="featureCheckbox" type="checkbox" id="' + v + '" name="' + v + '">' + v + '<br>');
			});

			$("#featuresForm").append('<br><button type="button" id="submitFeatures">Extract Features</button>');


			$("#submitFeatures").click(function(){
				$(".featureCheckbox").each(function(){
					if(this.checked) {
						featuresToExtract.push($(this).attr("id"));
						if (meyda.featureInfo[$(this).attr("id")]["type"] == "number") {
							$("#extraction").append('<b>' + $(this).attr("id") + '</b>' + ': <span id="' + $(this).attr("id") + 'Display"><br><br>');
						}
						else if (meyda.featureInfo[$(this).attr("id")]["type"] == "array") {
							$("#extraction").append('<b>' + $(this).attr("id") + '</b>' + ': <canvas id="' + $(this).attr("id") + 'Display" class="graph"></canvas><br><br>');
						}
						else {
							$("#extraction").append('<b>' + $(this).attr("id") + '</b>' + ': <canvas id="' + $(this).attr("id") + meyda.featureInfo[$(this).attr("id")]["1"] + 'Display" class="graph"></canvas>  <canvas id="' + $(this).attr("id") + meyda.featureInfo[$(this).attr("id")]["2"] + 'Display" class="graph"></canvas><br><br>');
						}
					}
				});


				$("#featuresForm").fadeOut(100, function() {
					$("#extraction").fadeIn();
					tune.play();
				});
			});

			tune.onplay = function() {
				tune.play();

				//IMMEDIATE
				extractionInterval = setInterval(function() {
					var f = meyda.get(featuresToExtract);
					$.each(featuresToExtract, function(i, v) {
						//check what type we're displaying
						if (meyda.featureInfo[v]["type"] == "array") {
							renderArray($("#" + v + "Display")[0], f[v]);

						}
						else if (meyda.featureInfo[v]["type"] == "multipleArrays") {
							renderArray($("#" + v + meyda.featureInfo[v].arrayNames["1"] + "Display")[0], f[v][meyda.featureInfo[v].arrayNames["1"]]);
							renderArray($("#" + v + meyda.featureInfo[v].arrayNames["2"] + "Display")[0], f[v][meyda.featureInfo[v].arrayNames["2"]]);
						}
						else {
							$("#" + v + "Display").html(f[v] + "<br><br>");
							console.log(f[v]);
						}

					});
				}, 50);

				//SYNCHRONIZED
				//meyda.start(featuresToExtract);
			};

			tune.onpause = function() {
				//IMMEDIATE
				clearInterval(extractionInterval);

				//SYNCHRONIZED
				//meyda.stop();

			}

			document.onkeydown = function() {
				//tune.play();
				console.log(meyda.get("loudness"));
			}

			function renderArray(canvas, a) {

				var c = canvas.getContext('2d');
				c.fillStyle = "#000";
				c.fillRect(0,0,canvas.width,canvas.height);

				c.fillStyle = "#fff";
				$.each(a, function(i, v) {
					var ysize = (v) * ( canvas.height) / ( 7.7534);
					var xsize = i * canvas.width / a.length;
					c.fillRect(i,canvas.height-ysize,2,ysize);

				})

=======
			document.body.onkeydown = function() {
			// tune.play();
			console.log(m.get('complexSpectrum'));
			// console.log(JSON.stringify(m.get(["buffer","rms", "energy", "complexSpectrum", "spectralSlope", "spectralCentroid","spectralRolloff", "spectralFlatness", "spectralSpread", "spectralSkewness", "spectralKurtosis", "amplitudeSpectrum", "zcr", "powerSpectrum", "loudness", "perceptualSpread", "perceptualSharpness", "mfcc"])));
>>>>>>> 8e2b362d
			}
		}

	</script>
</body>
</html><|MERGE_RESOLUTION|>--- conflicted
+++ resolved
@@ -44,7 +44,6 @@
 
 			// instantiate new medya
 
-<<<<<<< HEAD
 			//IMMEDIATE
 			meyda = new Meyda(context,source,512);
 
@@ -154,12 +153,7 @@
 
 				})
 
-=======
-			document.body.onkeydown = function() {
-			// tune.play();
-			console.log(m.get('complexSpectrum'));
-			// console.log(JSON.stringify(m.get(["buffer","rms", "energy", "complexSpectrum", "spectralSlope", "spectralCentroid","spectralRolloff", "spectralFlatness", "spectralSpread", "spectralSkewness", "spectralKurtosis", "amplitudeSpectrum", "zcr", "powerSpectrum", "loudness", "perceptualSpread", "perceptualSharpness", "mfcc"])));
->>>>>>> 8e2b362d
+
 			}
 		}
 
