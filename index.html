--- conflicted
+++ resolved
@@ -60,7 +60,6 @@
 				$(".featureCheckbox").each(function(){
 					if(this.checked) {
 						featuresToExtract.push($(this).attr("id"));
-<<<<<<< HEAD
 						if (meyda.featureInfo[$(this).attr("id")]["type"] == "number") {
 							$("#extraction").append('<b>' + $(this).attr("id") + '</b>' + ': <span id="' + $(this).attr("id") + 'Display"><br><br>');
 						}
@@ -70,14 +69,10 @@
 						else {
 							$("#extraction").append('<b>' + $(this).attr("id") + '</b>' + ': <canvas id="' + $(this).attr("id") + meyda.featureInfo[$(this).attr("id")]["1"] + 'Display" class="graph"></canvas>  <canvas id="' + $(this).attr("id") + meyda.featureInfo[$(this).attr("id")]["2"] + 'Display" class="graph"></canvas><br><br>');
 						}
-
-=======
-						$("#extraction").append('<h4>' + $(this).attr("id") + ':</h4>' + '<canvas width="400" height="400" id="' + $(this).attr("id") + 'Display"></canvas');
->>>>>>> 015f85e6
 					}
 				});
 
-				
+
 				$("#featuresForm").fadeOut(100, function() {
 					$("#extraction").fadeIn();
 					var f = meyda.get(featuresToExtract);
@@ -98,7 +93,7 @@
 							        },
 							    ]
 							};
-							
+
 						 	ctx[i] = document.getElementById(v+"Display").getContext("2d");
 							myBarChart[i] = new Chart(ctx[i]).Bar(data[i]);
 						});
@@ -106,20 +101,8 @@
 				});
 			});
 
-
-			
-			// $.each(featuresToExtract, function(i, v) {
-				// if (typeof f[v] == "object") {
-					// $("#testDisplay").empty();
-					window.onload = function() { 
-						
-					}
-				// }
-			// });
-
 			tune.onplay = function() {
 				tune.play();
-<<<<<<< HEAD
 				extractionInterval = setInterval(function() {
 					var f = meyda.get(featuresToExtract);
 					$.each(featuresToExtract, function(i, v) {
@@ -136,28 +119,7 @@
 							$("#" + v + "Display").html(f[v] + "<br><br>");
 							console.log(f[v]);
 						}
-=======
-				// console.log("playing");
 
-				extractionInterval = setInterval(function() {
-					var f = meyda.get(featuresToExtract);
-					$.each(featuresToExtract, function(i, v) {
-						// console.log(f[v]);
-						// console.log(myBarChart);
-						myBarChart[i].datasets[0].points[0].value = f[v];
-						myBarChart[i].update();
-						// if (typeof f[v] == "object") {
-							// $("#" + v + "Display").empty();
-							$.each(f[v], function(ind, val){
-								// $("#" + v + "Display").append(f[v][ind] + " ");
-
-							});
-							// $("#" + v + "Display").append("<br><br>");
-						// }
-						// else {
-							// $("#" + v + "Display").html(f[v] + "<br><br>");
-						// }
->>>>>>> 015f85e6
 					});
 				}, 50);
 			};
