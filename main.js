--- conflicted
+++ resolved
@@ -79,8 +79,6 @@
 
 			}
 			return ampRatioSpectrum;
-<<<<<<< HEAD
-=======
 		},
 		"zcr": function(bufferSize, m, spectrum, signal){
 			var zcr = 0;
@@ -90,7 +88,6 @@
 				}
 			}
 			return zcr;
->>>>>>> 9910d8c8
 		},
 		"powerSpectrum": function(bufferSize, m, spectrum){
 			var powerRatioSpectrum = new Float32Array(bufferSize);
@@ -178,10 +175,6 @@
 			return output;
 		}
 	}
-<<<<<<< HEAD
-=======
-
->>>>>>> 9910d8c8
 	//create nodes
 	self.analyser = audioContext.createAnalyser();
 	self.analyser.fftSize = bufferSize;
