--- conflicted
+++ resolved
@@ -50,14 +50,6 @@
 			xy /= spectrum.length;
 			x2 /= spectrum.length;
 
-<<<<<<< HEAD
-		return (x*y - xy)/(x*x - x2);
-	},
-	"normalisedSpectrum": function(bufferSize, m, spectrum){
-		var ampRatioSpectrum = new Float32Array(bufferSize/2);
-		for (var i = 0; i < spectrum.length; i++) {
-			ampRatioSpectrum[i] =  Math.pow(10,spectrum[i]/20);
-=======
 			return (x*y - xy)/(x*x - x2);
 		},
 		"spectralCentroid": function(bufferSize, m, spectrum){
@@ -74,93 +66,88 @@
 			var ampRatioSpectrum = new Float32Array(bufferSize);
 			for (var i = 0; i < spectrum.length; i++) {
 				ampRatioSpectrum[i] =  Math.pow(10,spectrum[i]/20);
->>>>>>> e07f362c
 
 			}
 			return ampRatioSpectrum;
 		}
-<<<<<<< HEAD
-		return ampRatioSpectrum;
-	},
-	"loudness": function(bufferSize, m, spectrum){
+		},
+		"loudness": function(bufferSize, m, spectrum){
 
-		var barkScale = Float32Array(bufferSize);
-		var NUM_BARK_BANDS = 24;
-		var spec = Float32Array(NUM_BARK_BANDS);
-		var tot = 0;
-		var normalisedSpectrum = m.featureExtractors["normalisedSpectrum"](bufferSize, m, spectrum);
+			var barkScale = Float32Array(bufferSize);
+			var NUM_BARK_BANDS = 24;
+			var spec = Float32Array(NUM_BARK_BANDS);
+			var tot = 0;
+			var normalisedSpectrum = m.featureExtractors["normalisedSpectrum"](bufferSize, m, spectrum);
 
-		for(var i = 0; i < barkScale.length; i++){
-			barkScale[i] = i*m.audioContext.sampleRate/(bufferSize);
-			barkScale[i] = 13*Math.atan(barkScale[i]/1315.8) + 3.5* Math.atan(Math.pow(barkScale[i]/7518,2));
-		}
+			for(var i = 0; i < barkScale.length; i++){
+				barkScale[i] = i*m.audioContext.sampleRate/(bufferSize);
+				barkScale[i] = 13*Math.atan(barkScale[i]/1315.8) + 3.5* Math.atan(Math.pow(barkScale[i]/7518,2));
+			}
 
-		// console.log("bark: ", barkScale);
-		var bbLimits = [0];
-		var currentBandEnd = barkScale[bufferSize-1]/NUM_BARK_BANDS;
-		var currentBand = 1;
-		for(var i = 0; i<bufferSize; i++){
-			while(barkScale[i] > currentBandEnd){
-				bbLimits[currentBand] = i;
-				currentBand++;
-				currentBandEnd = (currentBand*barkScale[bufferSize-1])/NUM_BARK_BANDS;
+			// console.log("bark: ", barkScale);
+			var bbLimits = [0];
+			var currentBandEnd = barkScale[bufferSize-1]/NUM_BARK_BANDS;
+			var currentBand = 1;
+			for(var i = 0; i<bufferSize; i++){
+				while(barkScale[i] > currentBandEnd){
+					bbLimits[currentBand] = i;
+					currentBand++;
+					currentBandEnd = (currentBand*barkScale[bufferSize-1])/NUM_BARK_BANDS;
+				}
 			}
-		}
-		// console.log("bbLimits", bbLimits);
-		bbLimits[NUM_BARK_BANDS] = bufferSize-1;
+			// console.log("bbLimits", bbLimits);
+			bbLimits[NUM_BARK_BANDS] = bufferSize-1;
 
-		for (var i = 1; i <= NUM_BARK_BANDS; i++){
-			var sum = 0;
-			for (var j = bbLimits[i-1] ; j < bbLimits[i] ; j++) {
+			for (var i = 1; i <= NUM_BARK_BANDS; i++){
+				var sum = 0;
+				for (var j = bbLimits[i-1] ; j < bbLimits[i] ; j++) {
 
-				sum += normalisedSpectrum[j];
+					sum += normalisedSpectrum[j];
+				}
+				spec[i] = Math.pow(sum,0.23);
 			}
-			spec[i] = Math.pow(sum,0.23);
-		}
 
-		for (var i = 0; i < spec.length; i++){
-			tot += spec[i];
-		}
+			for (var i = 0; i < spec.length; i++){
+				tot += spec[i];
+			}
 
 
-		return {
-			specific: spec,
-			total: tot
-		};
-	},
-	"perceptualSpread": function(bufferSize, m, spectrum) {
-		var loudness = m.featureExtractors["loudness"](bufferSize, m, spectrum);
+			return {
+				specific: spec,
+				total: tot
+			};
+		},
+		"perceptualSpread": function(bufferSize, m, spectrum) {
+			var loudness = m.featureExtractors["loudness"](bufferSize, m, spectrum);
 
-		var max = 0;
-		for (var i=0; i<loudness.specific.length; i++) {
-			if (loudness.specific[i] > max) {
-				max = loudness.specific[i];
+			var max = 0;
+			for (var i=0; i<loudness.specific.length; i++) {
+				if (loudness.specific[i] > max) {
+					max = loudness.specific[i];
+				}
 			}
+
+			var spread = Math.pow((loudness.total - max)/loudness.total, 2);
+
+			return spread;
+		},
+		"perceptualSharpness": function(bufferSize,m,spectrum) {
+			var loudness = m.featureExtractors["loudness"](bufferSize, m, spectrum);
+			var spec = loudness.specific;
+			var output = 0;
+
+			for (var i = 0; i < spec.length; i++) {
+				if (i < 15) {
+					output += (i+1) * spec[i+1];
+				}
+				else {
+					output += 0.066 * Math.exp(0.171 * (i+1));
+				}
+			};
+			output *= 0.11/loudness.total;
+
+			return output;
 		}
-
-		var spread = Math.pow((loudness.total - max)/loudness.total, 2);
-
-		return spread;
-	},
-	"perceptualSharpness": function(bufferSize,m,spectrum) {
-		var loudness = m.featureExtractors["loudness"](bufferSize, m, spectrum);
-		var spec = loudness.specific;
-		var output = 0;
-
-		for (var i = 0; i < spec.length; i++) {
-			if (i < 15) {
-				output += (i+1) * spec[i+1];
-			}
-			else {
-				output += 0.066 * Math.exp(0.171 * (i+1));
-			}
-		};
-		output *= 0.11/loudness.total;
-
-		return output;
-=======
->>>>>>> e07f362c
-	}
 
 	//create nodes
 	self.analyser = audioContext.createAnalyser();
