--- conflicted
+++ resolved
@@ -74,11 +74,6 @@
 				}
 			}
 			return zcr;
-		}
-<<<<<<< HEAD
-	}
-	
-=======
 		},
 		"loudness": function(bufferSize, m, spectrum){
 
@@ -157,7 +152,7 @@
 
 			return output;
 		}
->>>>>>> 38e263f9
+	}
 
 	//create nodes
 	self.analyser = audioContext.createAnalyser();
