#meyda

is a javascript audio feature extraction library designed for and implemented in the [Web Audio API](https://github.com/WebAudio/web-audio-api "Web Audio API").

[hughrawlinson](https://github.com/hughrawlinson "Hugh Rawlinson") | [nevosegal](https://github.com/nevosegal "Nevo Segal") | [jakubfiala](https://github.com/jakubfiala "Jakub Fiala")

###Currently supported features
#####(inspired by the [yaafe](http://yaafe.sourceforge.net "yaafe") library)

<<<<<<< HEAD
<<<<<<< HEAD
+ rms
+ energy
+ magnitudeSpectrum
+ amplitudeSpectrum
+ loudness
+ perceptual spread
+ spectral centroid
+ spectral flatness
+ spectral slope
+ spectral rolloff
=======

+ rms
+ energy
+ zcr
+ magnitudeSpectrum
+ amplitudeSpectrum
+ spectralCentroid
+ spectralFlatness
+ spectralSlope
+ loudness
	- specific
	- total
+ perceptualSpread
+ perceptualSharpness
>>>>>>> f6232ba3

###Setup

Download the [production version of meyda.js](https://github.com/hughrawlinson/meyda "not working yet") and include it within the `<head>` tag your HTML.

In your javascript, initialize Meyda with the desired buffer size as follows:
```js
// get context
window.AudioContext = window.AudioContext || window.webkitAudioContext;
var context = new AudioContext();

// create source node (this could be any kind of Media source or a Web Audio Buffer source)
window.source = context.createMediaElementSource( tune );

// instantiate new meyda with buffer size of 256
var m = new Meyda(context,source,256);
```

Use the `get` function to extract a desired feature in real time
```js
var rootMeanSquare = m.get("rms");
```
You can also pass an array of strings to get multiple features at a time
```js
var myFeatures = m.get(["rms", "loudness", "spectralCentroid"]);
```


<|MERGE_RESOLUTION|>--- conflicted
+++ resolved
@@ -6,20 +6,6 @@
 
 ###Currently supported features
 #####(inspired by the [yaafe](http://yaafe.sourceforge.net "yaafe") library)
-
-<<<<<<< HEAD
-<<<<<<< HEAD
-+ rms
-+ energy
-+ magnitudeSpectrum
-+ amplitudeSpectrum
-+ loudness
-+ perceptual spread
-+ spectral centroid
-+ spectral flatness
-+ spectral slope
-+ spectral rolloff
-=======
 
 + rms
 + energy
@@ -34,7 +20,6 @@
 	- total
 + perceptualSpread
 + perceptualSharpness
->>>>>>> f6232ba3
 
 ###Setup
 
